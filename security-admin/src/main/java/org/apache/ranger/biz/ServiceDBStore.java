/*
 * Licensed to the Apache Software Foundation (ASF) under one
 * or more contributor license agreements.  See the NOTICE file
 * distributed with this work for additional information
 * regarding copyright ownership.  The ASF licenses this file
 * to you under the Apache License, Version 2.0 (the
 * "License"); you may not use this file except in compliance
 * with the License.  You may obtain a copy of the License at
 * 
 * http://www.apache.org/licenses/LICENSE-2.0
 * 
 * Unless required by applicable law or agreed to in writing,
 * software distributed under the License is distributed on an
 * "AS IS" BASIS, WITHOUT WARRANTIES OR CONDITIONS OF ANY
 * KIND, either express or implied.  See the License for the
 * specific language governing permissions and limitations
 * under the License.
 */

package org.apache.ranger.biz;

import java.util.ArrayList;
import java.util.Collection;
import java.util.Date;
import java.util.HashMap;
import java.util.List;
import java.util.Map;
import java.util.Map.Entry;

import javax.annotation.PostConstruct;

import org.apache.commons.collections.CollectionUtils;
import org.apache.commons.lang.StringUtils;
import org.apache.commons.logging.Log;
import org.apache.commons.logging.LogFactory;
import org.apache.ranger.authorization.hadoop.config.RangerConfiguration;
import org.apache.ranger.common.AppConstants;
import org.apache.ranger.common.ContextUtil;
import org.apache.ranger.common.DateUtil;
import org.apache.ranger.common.MessageEnums;
import org.apache.ranger.common.PasswordUtils;
import org.apache.ranger.common.RESTErrorUtil;
import org.apache.ranger.common.RangerCommonEnums;
import org.apache.ranger.common.RangerConstants;
import org.apache.ranger.common.RangerFactory;
import org.apache.ranger.common.StringUtil;
import org.apache.ranger.common.UserSessionBase;
import org.apache.ranger.db.RangerDaoManager;
import org.apache.ranger.db.XXAccessTypeDefDao;
import org.apache.ranger.db.XXAccessTypeDefGrantsDao;
import org.apache.ranger.db.XXContextEnricherDefDao;
import org.apache.ranger.db.XXEnumDefDao;
import org.apache.ranger.db.XXEnumElementDefDao;
import org.apache.ranger.db.XXPolicyConditionDefDao;
import org.apache.ranger.db.XXPolicyItemAccessDao;
import org.apache.ranger.db.XXPolicyItemConditionDao;
import org.apache.ranger.db.XXPolicyItemDao;
import org.apache.ranger.db.XXPolicyItemGroupPermDao;
import org.apache.ranger.db.XXPolicyItemUserPermDao;
import org.apache.ranger.db.XXPolicyResourceDao;
import org.apache.ranger.db.XXPolicyResourceMapDao;
import org.apache.ranger.db.XXResourceDefDao;
import org.apache.ranger.db.XXServiceConfigDefDao;
import org.apache.ranger.db.XXServiceConfigMapDao;
import org.apache.ranger.db.XXServiceDao;
import org.apache.ranger.entity.XXAccessTypeDef;
import org.apache.ranger.entity.XXAccessTypeDefGrants;
import org.apache.ranger.entity.XXContextEnricherDef;
import org.apache.ranger.entity.XXDBBase;
import org.apache.ranger.entity.XXDataHist;
import org.apache.ranger.entity.XXEnumDef;
import org.apache.ranger.entity.XXEnumElementDef;
import org.apache.ranger.entity.XXGroup;
import org.apache.ranger.entity.XXPolicy;
import org.apache.ranger.entity.XXPolicyConditionDef;
import org.apache.ranger.entity.XXPolicyItem;
import org.apache.ranger.entity.XXPolicyItemAccess;
import org.apache.ranger.entity.XXPolicyItemCondition;
import org.apache.ranger.entity.XXPolicyItemGroupPerm;
import org.apache.ranger.entity.XXPolicyItemUserPerm;
import org.apache.ranger.entity.XXPolicyResource;
import org.apache.ranger.entity.XXPolicyResourceMap;
import org.apache.ranger.entity.XXResourceDef;
import org.apache.ranger.entity.XXService;
import org.apache.ranger.entity.XXServiceConfigDef;
import org.apache.ranger.entity.XXServiceConfigMap;
import org.apache.ranger.entity.XXServiceDef;
import org.apache.ranger.entity.XXTrxLog;
import org.apache.ranger.entity.XXUser;
import org.apache.ranger.plugin.model.RangerPolicy;
import org.apache.ranger.plugin.model.RangerPolicy.RangerPolicyItem;
import org.apache.ranger.plugin.model.RangerPolicy.RangerPolicyItemAccess;
import org.apache.ranger.plugin.model.RangerPolicy.RangerPolicyItemCondition;
import org.apache.ranger.plugin.model.RangerPolicy.RangerPolicyResource;
import org.apache.ranger.plugin.model.RangerPolicyResourceSignature;
import org.apache.ranger.plugin.model.RangerService;
import org.apache.ranger.plugin.model.RangerServiceDef;
import org.apache.ranger.plugin.model.RangerServiceDef.RangerAccessTypeDef;
import org.apache.ranger.plugin.model.RangerServiceDef.RangerContextEnricherDef;
import org.apache.ranger.plugin.model.RangerServiceDef.RangerEnumDef;
import org.apache.ranger.plugin.model.RangerServiceDef.RangerEnumElementDef;
import org.apache.ranger.plugin.model.RangerServiceDef.RangerPolicyConditionDef;
import org.apache.ranger.plugin.model.RangerServiceDef.RangerResourceDef;
import org.apache.ranger.plugin.model.RangerServiceDef.RangerServiceConfigDef;
import org.apache.ranger.plugin.model.validation.RangerServiceDefHelper;
import org.apache.ranger.plugin.policyevaluator.RangerPolicyItemEvaluator;
import org.apache.ranger.plugin.store.*;
import org.apache.ranger.plugin.util.SearchFilter;
import org.apache.ranger.plugin.util.ServicePolicies;
import org.apache.ranger.service.RangerAuditFields;
import org.apache.ranger.service.RangerDataHistService;
import org.apache.ranger.service.RangerPolicyService;
import org.apache.ranger.service.RangerPolicyWithAssignedIdService;
import org.apache.ranger.service.RangerServiceDefService;
import org.apache.ranger.service.RangerServiceDefWithAssignedIdService;
import org.apache.ranger.service.RangerServiceService;
import org.apache.ranger.service.RangerServiceWithAssignedIdService;
import org.apache.ranger.service.XUserService;
import org.apache.ranger.view.RangerPolicyList;
import org.apache.ranger.view.RangerServiceDefList;
import org.apache.ranger.view.RangerServiceList;
import org.apache.ranger.view.VXString;
import org.apache.ranger.view.VXUser;
import org.springframework.beans.factory.annotation.Autowired;
import org.springframework.beans.factory.annotation.Qualifier;
import org.springframework.stereotype.Component;
import org.springframework.transaction.PlatformTransactionManager;
import org.springframework.transaction.TransactionStatus;
import org.springframework.transaction.support.TransactionCallback;
import org.springframework.transaction.support.TransactionTemplate;


@Component
public class ServiceDBStore extends AbstractServiceStore {
	private static final Log LOG = LogFactory.getLog(ServiceDBStore.class);
	public static final String RANGER_TAG_EXPIRY_CONDITION_NAME = "enforce-expiry";

	@Autowired
	RangerServiceDefService serviceDefService;
 
	@Autowired
	RangerDaoManager daoMgr;

	@Autowired
	RESTErrorUtil restErrorUtil;
	
	@Autowired
	RangerServiceService svcService;
	
	@Autowired
	StringUtil stringUtil;
	
	@Autowired
	RangerAuditFields<XXDBBase> rangerAuditFields;
	
	@Autowired
	RangerPolicyService policyService;
	
	@Autowired
	XUserService xUserService;
	
	@Autowired
	XUserMgr xUserMgr;
	
	@Autowired
	RangerDataHistService dataHistService;

    @Autowired
    @Qualifier(value = "transactionManager")
    PlatformTransactionManager txManager;
    
    @Autowired
    RangerBizUtil bizUtil;
    
    @Autowired
    RangerPolicyWithAssignedIdService assignedIdPolicyService;
    
    @Autowired
    RangerServiceWithAssignedIdService svcServiceWithAssignedId;
    
    @Autowired
    RangerServiceDefWithAssignedIdService svcDefServiceWithAssignedId;

    @Autowired
    RangerFactory factory;
    
	private static volatile boolean legacyServiceDefsInitDone = false;
	private Boolean populateExistingBaseFields = false;
	
	public static final String HIDDEN_PASSWORD_STR = "*****";
	public static final String CONFIG_KEY_PASSWORD = "password";

	private ServicePredicateUtil predicateUtil = null;
	
	@Override
	public void init() throws Exception {
		if (LOG.isDebugEnabled()) {
			LOG.debug("==> ServiceDefDBStore.init()");
		}

		if (LOG.isDebugEnabled()) {
			LOG.debug("<== ServiceDefDBStore.init()");
		}
	}

	@PostConstruct
	public void initStore() {
		if (LOG.isDebugEnabled()) {
			LOG.debug("==> ServiceDefDBStore.initStore()");
		}

		if(! legacyServiceDefsInitDone) {
			synchronized(ServiceDBStore.class) {
				if(!legacyServiceDefsInitDone) {

					if (! RangerConfiguration.getInstance().addAdminResources()) {
						LOG.error("Could not add ranger-admin resources to RangerConfiguration.");
					}

					TransactionTemplate txTemplate = new TransactionTemplate(txManager);

					final ServiceDBStore dbStore = this;
					predicateUtil = new ServicePredicateUtil(dbStore);


					txTemplate.execute(new TransactionCallback<Object>() {
						@Override
	                    public Object doInTransaction(TransactionStatus status) {
							EmbeddedServiceDefsUtil.instance().init(dbStore);

							return null;
	                    }
					});

					legacyServiceDefsInitDone = true;
				}
			}
		}

		if (LOG.isDebugEnabled()) {
			LOG.debug("<== ServiceDefDBStore.initStore()");
		}
	}

	@Override
	public RangerServiceDef createServiceDef(RangerServiceDef serviceDef) throws Exception {
		if (LOG.isDebugEnabled()) {
			LOG.debug("==> ServiceDefDBStore.createServiceDef(" + serviceDef + ")");
		}

		XXServiceDef xServiceDef = daoMgr.getXXServiceDef().findByName(
				serviceDef.getName());
		if (xServiceDef != null) {
			throw restErrorUtil.createRESTException("service-def with name: "
					+ serviceDef.getName() + " already exists",
					MessageEnums.ERROR_DUPLICATE_OBJECT);
		}
		
		List<RangerServiceConfigDef> configs = serviceDef.getConfigs();
		List<RangerResourceDef> resources = serviceDef.getResources();
		List<RangerAccessTypeDef> accessTypes = serviceDef.getAccessTypes();
		List<RangerPolicyConditionDef> policyConditions = serviceDef.getPolicyConditions();
		List<RangerContextEnricherDef> contextEnrichers = serviceDef.getContextEnrichers();
		List<RangerEnumDef> enums = serviceDef.getEnums();

		
		// While creating, value of version should be 1.
		serviceDef.setVersion(new Long(1));
		
		if (populateExistingBaseFields) {
			svcDefServiceWithAssignedId.setPopulateExistingBaseFields(true);
			daoMgr.getXXServiceDef().setIdentityInsert(true);

			svcDefServiceWithAssignedId.create(serviceDef);

			svcDefServiceWithAssignedId.setPopulateExistingBaseFields(false);
			daoMgr.getXXServiceDef().updateSequence();
			daoMgr.getXXServiceDef().setIdentityInsert(false);
		} else {
			// following fields will be auto populated
			serviceDef.setId(null);
			serviceDef.setCreateTime(null);
			serviceDef.setUpdateTime(null);
			serviceDef = serviceDefService.create(serviceDef);
		}
		Long serviceDefId = serviceDef.getId();
		XXServiceDef createdSvcDef = daoMgr.getXXServiceDef().getById(serviceDefId);
		
		XXServiceConfigDefDao xxServiceConfigDao = daoMgr.getXXServiceConfigDef();
		for(int i = 0; i < configs.size(); i++) {
			RangerServiceConfigDef config = configs.get(i);

			XXServiceConfigDef xConfig = new XXServiceConfigDef();
			xConfig = serviceDefService.populateRangerServiceConfigDefToXX(config, xConfig, createdSvcDef,
					RangerServiceDefService.OPERATION_CREATE_CONTEXT);
			xConfig.setOrder(i);
			xConfig = xxServiceConfigDao.create(xConfig);
		}
		
		XXResourceDefDao xxResDefDao = daoMgr.getXXResourceDef();
		for(int i = 0; i < resources.size(); i++) {
			RangerResourceDef resource = resources.get(i);

			XXResourceDef parent = xxResDefDao.findByNameAndServiceDefId(resource.getParent(), serviceDefId);
			Long parentId = (parent != null) ? parent.getId() : null;
			
			XXResourceDef xResource = new XXResourceDef();
			xResource = serviceDefService.populateRangerResourceDefToXX(resource, xResource, createdSvcDef,
					RangerServiceDefService.OPERATION_CREATE_CONTEXT);
			xResource.setOrder(i);
			xResource.setParent(parentId);
			xResource = xxResDefDao.create(xResource);
		}
		
		XXAccessTypeDefDao xxATDDao = daoMgr.getXXAccessTypeDef();
		for(int i = 0; i < accessTypes.size(); i++) {
			RangerAccessTypeDef accessType = accessTypes.get(i);

			XXAccessTypeDef xAccessType = new XXAccessTypeDef();
			xAccessType = serviceDefService.populateRangerAccessTypeDefToXX(accessType, xAccessType, createdSvcDef,
					RangerServiceDefService.OPERATION_CREATE_CONTEXT);
			xAccessType.setOrder(i);
			xAccessType = xxATDDao.create(xAccessType);
			
			Collection<String> impliedGrants = accessType.getImpliedGrants();
			XXAccessTypeDefGrantsDao xxATDGrantDao = daoMgr.getXXAccessTypeDefGrants();
			for(String impliedGrant : impliedGrants) {
				XXAccessTypeDefGrants xImpliedGrant = new XXAccessTypeDefGrants();
				xImpliedGrant.setAtdId(xAccessType.getId());
				xImpliedGrant.setImpliedGrant(impliedGrant);
				xImpliedGrant = xxATDGrantDao.create(xImpliedGrant);
			}
		}
		
		XXPolicyConditionDefDao xxPolCondDao = daoMgr.getXXPolicyConditionDef();
		for (int i = 0; i < policyConditions.size(); i++) {
			RangerPolicyConditionDef policyCondition = policyConditions.get(i);

			XXPolicyConditionDef xPolicyCondition = new XXPolicyConditionDef();
			xPolicyCondition = serviceDefService
					.populateRangerPolicyConditionDefToXX(policyCondition,
							xPolicyCondition, createdSvcDef, RangerServiceDefService.OPERATION_CREATE_CONTEXT);
			xPolicyCondition.setOrder(i);
			xPolicyCondition = xxPolCondDao.create(xPolicyCondition);
		}
		
		XXContextEnricherDefDao xxContextEnricherDao = daoMgr.getXXContextEnricherDef();
		for (int i = 0; i < contextEnrichers.size(); i++) {
			RangerContextEnricherDef contextEnricher = contextEnrichers.get(i);

			XXContextEnricherDef xContextEnricher = new XXContextEnricherDef();
			xContextEnricher = serviceDefService
					.populateRangerContextEnricherDefToXX(contextEnricher,
							xContextEnricher, createdSvcDef, RangerServiceDefService.OPERATION_CREATE_CONTEXT);
			xContextEnricher.setOrder(i);
			xContextEnricher = xxContextEnricherDao.create(xContextEnricher);
		}
		
		XXEnumDefDao xxEnumDefDao = daoMgr.getXXEnumDef();
		for(RangerEnumDef vEnum : enums) {
			XXEnumDef xEnum = new XXEnumDef();
			xEnum = serviceDefService.populateRangerEnumDefToXX(vEnum, xEnum, createdSvcDef, RangerServiceDefService.OPERATION_CREATE_CONTEXT);
			xEnum = xxEnumDefDao.create(xEnum);
			
			List<RangerEnumElementDef> elements = vEnum.getElements();
			XXEnumElementDefDao xxEnumEleDefDao = daoMgr.getXXEnumElementDef();
			for(int i = 0; i < elements.size(); i++) {
				RangerEnumElementDef element = elements.get(i);

				XXEnumElementDef xElement = new XXEnumElementDef();
				xElement = serviceDefService.populateRangerEnumElementDefToXX(element, xElement, xEnum, RangerServiceDefService.OPERATION_CREATE_CONTEXT);
				xElement.setOrder(i);
				xElement = xxEnumEleDefDao.create(xElement);
			}
		}
		RangerServiceDef createdServiceDef = serviceDefService.getPopulatedViewObject(createdSvcDef);
		dataHistService.createObjectDataHistory(createdServiceDef, RangerDataHistService.ACTION_CREATE);

		postCreate(createdServiceDef);

		if (LOG.isDebugEnabled()) {
			LOG.debug("<== ServiceDefDBStore.createServiceDef(" + serviceDef + "): " + createdServiceDef);
		}

		return createdServiceDef;
	}

	@Override
	public RangerServiceDef updateServiceDef(RangerServiceDef serviceDef) throws Exception {
		if (LOG.isDebugEnabled()) {
			LOG.debug("==> ServiceDefDBStore.updateServiceDef(" + serviceDef + ")");
		}

		Long serviceDefId = serviceDef.getId();

		XXServiceDef existing = daoMgr.getXXServiceDef().getById(serviceDefId);
		if (existing == null) {
			throw restErrorUtil.createRESTException("no service-def exists with ID=" + serviceDef.getId(),
					MessageEnums.DATA_NOT_FOUND);
		}

		String existingName = existing.getName();

		boolean renamed = !StringUtils.equalsIgnoreCase(serviceDef.getName(), existingName);

		if (renamed) {
			XXServiceDef renamedSVCDef = daoMgr.getXXServiceDef().findByName(serviceDef.getName());

			if (renamedSVCDef != null) {
				throw restErrorUtil.createRESTException(
						"another service-def already exists with name '" + serviceDef.getName() + "'. ID="
								+ renamedSVCDef.getId(), MessageEnums.DATA_NOT_UPDATABLE);
			}
		}

		List<RangerServiceConfigDef> configs 			= serviceDef.getConfigs() != null 			? serviceDef.getConfigs()   		  : new ArrayList<RangerServiceConfigDef>();
		List<RangerResourceDef> resources 				= serviceDef.getResources() != null  		? serviceDef.getResources() 		  : new ArrayList<RangerResourceDef>();
		List<RangerAccessTypeDef> accessTypes 			= serviceDef.getAccessTypes() != null 		? serviceDef.getAccessTypes() 	  	  : new ArrayList<RangerAccessTypeDef>();
		List<RangerPolicyConditionDef> policyConditions = serviceDef.getPolicyConditions() != null 	? serviceDef.getPolicyConditions() 	  : new ArrayList<RangerPolicyConditionDef>();
		List<RangerContextEnricherDef> contextEnrichers = serviceDef.getContextEnrichers() != null 	? serviceDef.getContextEnrichers() 	  : new ArrayList<RangerContextEnricherDef>();
		List<RangerEnumDef> enums 						= serviceDef.getEnums() != null 			? serviceDef.getEnums() 			  : new ArrayList<RangerEnumDef>();

		serviceDef.setCreateTime(existing.getCreateTime());
		serviceDef.setGuid(existing.getGuid());
		serviceDef.setVersion(existing.getVersion());

		serviceDef = serviceDefService.update(serviceDef);
		XXServiceDef createdSvcDef = daoMgr.getXXServiceDef().getById(serviceDefId);

		updateChildObjectsOfServiceDef(createdSvcDef, configs, resources, accessTypes, policyConditions, contextEnrichers, enums);

		RangerServiceDef updatedSvcDef = getServiceDef(serviceDefId);
		dataHistService.createObjectDataHistory(updatedSvcDef, RangerDataHistService.ACTION_UPDATE);

		postUpdate(updatedSvcDef);


		if (LOG.isDebugEnabled()) {
			LOG.debug("<== ServiceDefDBStore.updateServiceDef(" + serviceDef + "): " + serviceDef);
		}

		return updatedSvcDef;
	}

	public void updateChildObjectsOfServiceDef(XXServiceDef createdSvcDef, List<RangerServiceConfigDef> configs,
			List<RangerResourceDef> resources, List<RangerAccessTypeDef> accessTypes,
			List<RangerPolicyConditionDef> policyConditions, List<RangerContextEnricherDef> contextEnrichers,
			List<RangerEnumDef> enums) {

		Long serviceDefId = createdSvcDef.getId();

		List<XXServiceConfigDef> xxConfigs = daoMgr.getXXServiceConfigDef().findByServiceDefId(serviceDefId);
		List<XXResourceDef> xxResources = daoMgr.getXXResourceDef().findByServiceDefId(serviceDefId);
		List<XXAccessTypeDef> xxAccessTypes = daoMgr.getXXAccessTypeDef().findByServiceDefId(serviceDefId);
		List<XXPolicyConditionDef> xxPolicyConditions = daoMgr.getXXPolicyConditionDef().findByServiceDefId(
				serviceDefId);
		List<XXContextEnricherDef> xxContextEnrichers = daoMgr.getXXContextEnricherDef().findByServiceDefId(
				serviceDefId);
		List<XXEnumDef> xxEnums = daoMgr.getXXEnumDef().findByServiceDefId(serviceDefId);

		XXServiceConfigDefDao xxServiceConfigDao = daoMgr.getXXServiceConfigDef();
		for (RangerServiceConfigDef config : configs) {
			boolean found = false;
			for (XXServiceConfigDef xConfig : xxConfigs) {
				if (config.getItemId() != null && config.getItemId().equals(xConfig.getItemId())) {
					found = true;
					xConfig = serviceDefService.populateRangerServiceConfigDefToXX(config, xConfig, createdSvcDef,
							RangerServiceDefService.OPERATION_UPDATE_CONTEXT);
					xConfig = xxServiceConfigDao.update(xConfig);
					config = serviceDefService.populateXXToRangerServiceConfigDef(xConfig);
					break;
				}
			}
			if (!found) {
				XXServiceConfigDef xConfig = new XXServiceConfigDef();
				xConfig = serviceDefService.populateRangerServiceConfigDefToXX(config, xConfig, createdSvcDef,
						RangerServiceDefService.OPERATION_CREATE_CONTEXT);
				xConfig = xxServiceConfigDao.create(xConfig);
				config = serviceDefService.populateXXToRangerServiceConfigDef(xConfig);
			}
		}
		for (XXServiceConfigDef xConfig : xxConfigs) {
			boolean found = false;
			for (RangerServiceConfigDef config : configs) {
				if (xConfig.getItemId() != null && xConfig.getItemId().equals(config.getItemId())) {
					found = true;
					break;
				}
			}
			if (!found) {
				xxServiceConfigDao.remove(xConfig);
			}
		}

		XXResourceDefDao xxResDefDao = daoMgr.getXXResourceDef();
		for (RangerResourceDef resource : resources) {
			boolean found = false;
			for (XXResourceDef xRes : xxResources) {
				if (resource.getItemId() != null && resource.getItemId().equals(xRes.getItemId())) {
					found = true;
					xRes = serviceDefService.populateRangerResourceDefToXX(resource, xRes, createdSvcDef,
							RangerServiceDefService.OPERATION_UPDATE_CONTEXT);
					xxResDefDao.update(xRes);
					resource = serviceDefService.populateXXToRangerResourceDef(xRes);
					break;
				}
			}
			if (!found) {
				XXResourceDef parent = xxResDefDao.findByNameAndServiceDefId(resource.getParent(), serviceDefId);
				Long parentId = (parent != null) ? parent.getId() : null;

				XXResourceDef xResource = new XXResourceDef();
				xResource = serviceDefService.populateRangerResourceDefToXX(resource, xResource, createdSvcDef,
						RangerServiceDefService.OPERATION_CREATE_CONTEXT);
				xResource.setParent(parentId);
				xResource = xxResDefDao.create(xResource);
			}
		}
		for (XXResourceDef xRes : xxResources) {
			boolean found = false;
			for (RangerResourceDef resource : resources) {
				if (xRes.getItemId() != null && xRes.getItemId().equals(resource.getItemId())) {
					found = true;
					break;
				}
			}
			if (!found) {
				List<XXPolicyResource> policyResList = daoMgr.getXXPolicyResource().findByResDefId(xRes.getId());
				if (!stringUtil.isEmpty(policyResList)) {
					throw restErrorUtil.createRESTException("Policy/Policies are referring to this resource: "
							+ xRes.getName() + ". Please remove such references from policy before updating service-def.",
							MessageEnums.DATA_NOT_UPDATABLE);
				}
				deleteXXResourceDef(xRes);
			}
		}

		XXAccessTypeDefDao xxATDDao = daoMgr.getXXAccessTypeDef();
		for (RangerAccessTypeDef access : accessTypes) {
			boolean found = false;
			for (XXAccessTypeDef xAccess : xxAccessTypes) {
				if (access.getItemId() != null && access.getItemId().equals(xAccess.getItemId())) {
					found = true;
					xAccess = serviceDefService.populateRangerAccessTypeDefToXX(access, xAccess, createdSvcDef,
							RangerServiceDefService.OPERATION_UPDATE_CONTEXT);
					xAccess = xxATDDao.update(xAccess);

					Collection<String> impliedGrants = access.getImpliedGrants();
					XXAccessTypeDefGrantsDao xxATDGrantDao = daoMgr.getXXAccessTypeDefGrants();
					List<String> xxImpliedGrants = xxATDGrantDao.findImpliedGrantsByATDId(xAccess.getId());
					for (String impliedGrant : impliedGrants) {
						boolean foundGrant = false;
						for (String xImpliedGrant : xxImpliedGrants) {
							if (StringUtils.equalsIgnoreCase(impliedGrant, xImpliedGrant)) {
								foundGrant = true;
								break;
							}
						}
						if (!foundGrant) {
							XXAccessTypeDefGrants xImpliedGrant = new XXAccessTypeDefGrants();
							xImpliedGrant.setAtdId(xAccess.getId());
							xImpliedGrant.setImpliedGrant(impliedGrant);
							xImpliedGrant = xxATDGrantDao.create(xImpliedGrant);
						}
					}
					for (String xImpliedGrant : xxImpliedGrants) {
						boolean foundGrant = false;
						for (String impliedGrant : impliedGrants) {
							if (StringUtils.equalsIgnoreCase(xImpliedGrant, impliedGrant)) {
								foundGrant = true;
								break;
							}
						}
						if (!foundGrant) {
							XXAccessTypeDefGrants xATDGrant = xxATDGrantDao.findByNameAndATDId(xAccess.getId(),
									xImpliedGrant);
							xxATDGrantDao.remove(xATDGrant);

						}
					}
					access = serviceDefService.populateXXToRangerAccessTypeDef(xAccess);
					break;
				}
			}
			if (!found) {
				XXAccessTypeDef xAccessType = new XXAccessTypeDef();
				xAccessType = serviceDefService.populateRangerAccessTypeDefToXX(access, xAccessType, createdSvcDef,
						RangerServiceDefService.OPERATION_CREATE_CONTEXT);
				xAccessType = xxATDDao.create(xAccessType);

				Collection<String> impliedGrants = access.getImpliedGrants();
				XXAccessTypeDefGrantsDao xxATDGrantDao = daoMgr.getXXAccessTypeDefGrants();
				for (String impliedGrant : impliedGrants) {
					XXAccessTypeDefGrants xImpliedGrant = new XXAccessTypeDefGrants();
					xImpliedGrant.setAtdId(xAccessType.getId());
					xImpliedGrant.setImpliedGrant(impliedGrant);
					xImpliedGrant = xxATDGrantDao.create(xImpliedGrant);
				}
				access = serviceDefService.populateXXToRangerAccessTypeDef(xAccessType);
			}
		}

		for (XXAccessTypeDef xAccess : xxAccessTypes) {
			boolean found = false;
			for (RangerAccessTypeDef access : accessTypes) {
				if (xAccess.getItemId() != null && xAccess.getItemId().equals(access.getItemId())) {
					found = true;
					break;
				}
			}
			if (!found) {
				List<XXPolicyItemAccess> polItemAccessList = daoMgr.getXXPolicyItemAccess().findByType(xAccess.getId());
				if(!stringUtil.isEmpty(polItemAccessList)) {
					throw restErrorUtil.createRESTException("Policy/Policies are referring to this access-type: "
							+ xAccess.getName() + ". Please remove such references from policy before updating service-def.",
							MessageEnums.DATA_NOT_UPDATABLE);
				}
				deleteXXAccessTypeDef(xAccess);
			}
		}

		XXPolicyConditionDefDao xxPolCondDao = daoMgr.getXXPolicyConditionDef();
		for (RangerPolicyConditionDef condition : policyConditions) {
			boolean found = false;
			for (XXPolicyConditionDef xCondition : xxPolicyConditions) {
				if (condition.getItemId() != null && condition.getItemId().equals(xCondition.getItemId())) {
					found = true;
					xCondition = serviceDefService.populateRangerPolicyConditionDefToXX(condition, xCondition,
							createdSvcDef, RangerServiceDefService.OPERATION_UPDATE_CONTEXT);
					xCondition = xxPolCondDao.update(xCondition);
					condition = serviceDefService.populateXXToRangerPolicyConditionDef(xCondition);
					break;
				}
			}
			if (!found) {
				XXPolicyConditionDef xCondition = new XXPolicyConditionDef();
				xCondition = serviceDefService.populateRangerPolicyConditionDefToXX(condition, xCondition,
						createdSvcDef, RangerServiceDefService.OPERATION_CREATE_CONTEXT);
				xCondition = xxPolCondDao.create(xCondition);
				condition = serviceDefService.populateXXToRangerPolicyConditionDef(xCondition);
			}
		}
		for(XXPolicyConditionDef xCondition : xxPolicyConditions) {
			boolean found = false;
			for(RangerPolicyConditionDef condition : policyConditions) {
				if(xCondition.getItemId() != null && xCondition.getItemId().equals(condition.getItemId())) {
					found = true;
					break;
				}
			}
			if(!found) {
				List<XXPolicyItemCondition> policyItemCondList = daoMgr.getXXPolicyItemCondition()
						.findByPolicyConditionDefId(xCondition.getId());
				if(!stringUtil.isEmpty(policyItemCondList)) {
					throw restErrorUtil.createRESTException("Policy/Policies are referring to this policy-condition: "
							+ xCondition.getName() + ". Please remove such references from policy before updating service-def.",
							MessageEnums.DATA_NOT_UPDATABLE);
				}
				for(XXPolicyItemCondition policyItemCond : policyItemCondList) {
					daoMgr.getXXPolicyItemCondition().remove(policyItemCond);
				}
				xxPolCondDao.remove(xCondition);
			}
		}

		XXContextEnricherDefDao xxContextEnricherDao = daoMgr.getXXContextEnricherDef();
		for (RangerContextEnricherDef context : contextEnrichers) {
			boolean found = false;
			for (XXContextEnricherDef xContext : xxContextEnrichers) {
				if (context.getItemId() != null && context.getItemId().equals(xContext.getItemId())) {
					found = true;
					xContext = serviceDefService.populateRangerContextEnricherDefToXX(context, xContext, createdSvcDef,
							RangerServiceDefService.OPERATION_UPDATE_CONTEXT);
					xContext = xxContextEnricherDao.update(xContext);
					context = serviceDefService.populateXXToRangerContextEnricherDef(xContext);
					break;
				}
			}
			if (!found) {
				XXContextEnricherDef xContext = new XXContextEnricherDef();
				xContext = serviceDefService.populateRangerContextEnricherDefToXX(context, xContext, createdSvcDef,
						RangerServiceDefService.OPERATION_UPDATE_CONTEXT);
				xContext = xxContextEnricherDao.create(xContext);
				context = serviceDefService.populateXXToRangerContextEnricherDef(xContext);
			}
		}
		for (XXContextEnricherDef xContext : xxContextEnrichers) {
			boolean found = false;
			for (RangerContextEnricherDef context : contextEnrichers) {
				if (xContext.getItemId() != null && xContext.getItemId().equals(context.getItemId())) {
					found = true;
					break;
				}
			}
			if (!found) {
				daoMgr.getXXContextEnricherDef().remove(xContext);
			}
		}

		XXEnumDefDao xxEnumDefDao = daoMgr.getXXEnumDef();
		for (RangerEnumDef enumDef : enums) {
			boolean found = false;
			for (XXEnumDef xEnumDef : xxEnums) {
				if (enumDef.getItemId() != null && enumDef.getItemId().equals(xEnumDef.getItemId())) {
					found = true;
					xEnumDef = serviceDefService.populateRangerEnumDefToXX(enumDef, xEnumDef, createdSvcDef,
							RangerServiceDefService.OPERATION_UPDATE_CONTEXT);
					xEnumDef = xxEnumDefDao.update(xEnumDef);

					XXEnumElementDefDao xEnumEleDao = daoMgr.getXXEnumElementDef();
					List<XXEnumElementDef> xxEnumEleDefs = xEnumEleDao.findByEnumDefId(xEnumDef.getId());
					List<RangerEnumElementDef> enumEleDefs = enumDef.getElements();

					for (RangerEnumElementDef eleDef : enumEleDefs) {
						boolean foundEle = false;
						for (XXEnumElementDef xEleDef : xxEnumEleDefs) {
							if (eleDef.getItemId() != null && eleDef.getItemId().equals(xEleDef.getItemId())) {
								foundEle = true;
								xEleDef = serviceDefService.populateRangerEnumElementDefToXX(eleDef, xEleDef, xEnumDef,
										RangerServiceDefService.OPERATION_UPDATE_CONTEXT);
								xEleDef = xEnumEleDao.update(xEleDef);
								break;
							}
						}
						if (!foundEle) {
							XXEnumElementDef xElement = new XXEnumElementDef();
							xElement = serviceDefService.populateRangerEnumElementDefToXX(eleDef, xElement, xEnumDef,
									RangerServiceDefService.OPERATION_CREATE_CONTEXT);
							xElement = xEnumEleDao.create(xElement);
						}
					}
					for (XXEnumElementDef xxEleDef : xxEnumEleDefs) {
						boolean foundEle = false;
						for (RangerEnumElementDef enumEle : enumEleDefs) {
							if (xxEleDef.getItemId() != null && xxEleDef.getItemId().equals(enumEle.getItemId())) {
								foundEle = true;
								break;
							}
						}
						if (!foundEle) {
							xEnumEleDao.remove(xxEleDef);
						}
					}
					enumDef = serviceDefService.populateXXToRangerEnumDef(xEnumDef);
					break;
				}
			}
			if (!found) {
				XXEnumDef xEnum = new XXEnumDef();
				xEnum = serviceDefService.populateRangerEnumDefToXX(enumDef, xEnum, createdSvcDef,
						RangerServiceDefService.OPERATION_CREATE_CONTEXT);
				xEnum = xxEnumDefDao.create(xEnum);

				List<RangerEnumElementDef> elements = enumDef.getElements();
				XXEnumElementDefDao xxEnumEleDefDao = daoMgr.getXXEnumElementDef();
				for (RangerEnumElementDef element : elements) {
					XXEnumElementDef xElement = new XXEnumElementDef();
					xElement = serviceDefService.populateRangerEnumElementDefToXX(element, xElement, xEnum,
							RangerServiceDefService.OPERATION_CREATE_CONTEXT);
					xElement = xxEnumEleDefDao.create(xElement);
				}
				enumDef = serviceDefService.populateXXToRangerEnumDef(xEnum);
			}
		}
		for (XXEnumDef xEnumDef : xxEnums) {
			boolean found = false;
			for (RangerEnumDef enumDef : enums) {
				if (xEnumDef.getItemId() != null && xEnumDef.getItemId().equals(enumDef.getItemId())) {
					found = true;
					break;
				}
			}
			if (!found) {
				List<XXEnumElementDef> enumEleDefList = daoMgr.getXXEnumElementDef().findByEnumDefId(xEnumDef.getId());
				for (XXEnumElementDef eleDef : enumEleDefList) {
					daoMgr.getXXEnumElementDef().remove(eleDef);
				}
				xxEnumDefDao.remove(xEnumDef);
			}
		}
	}

	@Override
	public void deleteServiceDef(Long serviceDefId) throws Exception {

		UserSessionBase session = ContextUtil.getCurrentUserSession();
		if (session == null) {
			throw restErrorUtil.createRESTException(
					"UserSession cannot be null, only Admin can update service-def",
					MessageEnums.OPER_NO_PERMISSION);
		}

		if (!session.isKeyAdmin() && !session.isUserAdmin()) {
			throw restErrorUtil.createRESTException(
					"User is not allowed to update service-def, only Admin can update service-def",
					MessageEnums.OPER_NO_PERMISSION);
		}

		deleteServiceDef(serviceDefId, false);
	}

	public void deleteServiceDef(Long serviceDefId, Boolean forceDelete) throws Exception {
		if (LOG.isDebugEnabled()) {
			LOG.debug("==> ServiceDefDBStore.deleteServiceDef(" + serviceDefId + ")");
		}

		RangerServiceDef serviceDef = getServiceDef(serviceDefId);
		if(serviceDef == null) {
			throw restErrorUtil.createRESTException("No Service Definiton found for Id: " + serviceDefId,
					MessageEnums.DATA_NOT_FOUND);
		}
		
		List<XXService> serviceList = daoMgr.getXXService().findByServiceDefId(serviceDefId);
		if (!forceDelete) {
			if(CollectionUtils.isNotEmpty(serviceList)) {
				throw restErrorUtil.createRESTException(
						"Services exists under given service definition, can't delete Service-Def: "
								+ serviceDef.getName(), MessageEnums.OPER_NOT_ALLOWED_FOR_ENTITY);
			}
		}

		List<XXAccessTypeDef> accTypeDefs = daoMgr.getXXAccessTypeDef().findByServiceDefId(serviceDefId);
		for(XXAccessTypeDef accessType : accTypeDefs) {
			deleteXXAccessTypeDef(accessType);
		}
		
		XXContextEnricherDefDao xContextEnricherDao = daoMgr.getXXContextEnricherDef();
		List<XXContextEnricherDef> contextEnrichers = xContextEnricherDao.findByServiceDefId(serviceDefId);
		for(XXContextEnricherDef context : contextEnrichers) {
			xContextEnricherDao.remove(context);
		}
		
		XXEnumDefDao enumDefDao = daoMgr.getXXEnumDef();
		List<XXEnumDef> enumDefList = enumDefDao.findByServiceDefId(serviceDefId);
		for (XXEnumDef enumDef : enumDefList) {
			List<XXEnumElementDef> enumEleDefList = daoMgr.getXXEnumElementDef().findByEnumDefId(enumDef.getId());
			for (XXEnumElementDef eleDef : enumEleDefList) {
				daoMgr.getXXEnumElementDef().remove(eleDef);
			}
			enumDefDao.remove(enumDef);
		}
		
		XXPolicyConditionDefDao policyCondDao = daoMgr.getXXPolicyConditionDef();
		List<XXPolicyConditionDef> policyCondList = policyCondDao.findByServiceDefId(serviceDefId);
		
		for (XXPolicyConditionDef policyCond : policyCondList) {
			List<XXPolicyItemCondition> policyItemCondList = daoMgr.getXXPolicyItemCondition().findByPolicyConditionDefId(policyCond.getId());
			for (XXPolicyItemCondition policyItemCond : policyItemCondList) {
				daoMgr.getXXPolicyItemCondition().remove(policyItemCond);
			}
			policyCondDao.remove(policyCond);
		}
		
		List<XXResourceDef> resDefList = daoMgr.getXXResourceDef().findByServiceDefId(serviceDefId);
		for(XXResourceDef resDef : resDefList) {
			deleteXXResourceDef(resDef);
		}
		
		XXServiceConfigDefDao configDefDao = daoMgr.getXXServiceConfigDef();
		List<XXServiceConfigDef> configDefList = configDefDao.findByServiceDefId(serviceDefId);
		for(XXServiceConfigDef configDef : configDefList) {
			configDefDao.remove(configDef);
		}
		
		if(CollectionUtils.isNotEmpty(serviceList)) {
			for(XXService service : serviceList) {
				deleteService(service.getId());
			}
		}
		
		Long version = serviceDef.getVersion();
		if(version == null) {
			version = new Long(1);
			LOG.info("Found Version Value: `null`, so setting value of version to 1, While updating object, version should not be null.");
		} else {
			version = new Long(version.longValue() + 1);
		}
		serviceDef.setVersion(version);
		
		serviceDefService.delete(serviceDef);
		LOG.info("ServiceDefinition has been deleted successfully. Service-Def Name: " + serviceDef.getName());
		
		dataHistService.createObjectDataHistory(serviceDef, RangerDataHistService.ACTION_DELETE);

		postDelete(serviceDef);

		if (LOG.isDebugEnabled()) {
			LOG.debug("<== ServiceDefDBStore.deleteServiceDef(" + serviceDefId + ")");
		}
	}

	public void deleteXXAccessTypeDef(XXAccessTypeDef xAccess) {
		List<XXAccessTypeDefGrants> atdGrantsList = daoMgr.getXXAccessTypeDefGrants().findByATDId(xAccess.getId());

		for (XXAccessTypeDefGrants atdGrant : atdGrantsList) {
			daoMgr.getXXAccessTypeDefGrants().remove(atdGrant);
		}

		List<XXPolicyItemAccess> policyItemAccessList = daoMgr.getXXPolicyItemAccess().findByType(xAccess.getId());
		for (XXPolicyItemAccess policyItemAccess : policyItemAccessList) {
			daoMgr.getXXPolicyItemAccess().remove(policyItemAccess);
		}
		daoMgr.getXXAccessTypeDef().remove(xAccess);
	}

	public void deleteXXResourceDef(XXResourceDef xRes) {

		List<XXResourceDef> xChildObjs = daoMgr.getXXResourceDef().findByParentResId(xRes.getId());
		for(XXResourceDef childRes : xChildObjs) {
			deleteXXResourceDef(childRes);
		}

		List<XXPolicyResource> xxResources = daoMgr.getXXPolicyResource().findByResDefId(xRes.getId());
		for (XXPolicyResource xPolRes : xxResources) {
			deleteXXPolicyResource(xPolRes);
		}

		daoMgr.getXXResourceDef().remove(xRes);
	}

	public void deleteXXPolicyResource(XXPolicyResource xPolRes) {
		List<XXPolicyResourceMap> polResMapList = daoMgr.getXXPolicyResourceMap().findByPolicyResId(xPolRes.getId());
		XXPolicyResourceMapDao polResMapDao = daoMgr.getXXPolicyResourceMap();
		for (XXPolicyResourceMap xxPolResMap : polResMapList) {
			polResMapDao.remove(xxPolResMap);
		}
		daoMgr.getXXPolicyResource().remove(xPolRes);
	}

	@Override
	public RangerServiceDef getServiceDef(Long id) throws Exception {
		if (LOG.isDebugEnabled()) {
			LOG.debug("==> ServiceDefDBStore.getServiceDef(" + id + ")");
		}

		RangerServiceDef ret = serviceDefService.read(id);
		if (LOG.isDebugEnabled()) {
			LOG.debug("<== ServiceDefDBStore.getServiceDef(" + id + "): " + ret);
		}

		return ret;
	}

	@Override
	public RangerServiceDef getServiceDefByName(String name) throws Exception {
		if (LOG.isDebugEnabled()) {
			LOG.debug("==> ServiceDefDBStore.getServiceDefByName(" + name + ")");
		}

		RangerServiceDef ret = null;

		XXServiceDef xServiceDef = daoMgr.getXXServiceDef().findByName(name);

		if(xServiceDef != null) {
			ret = serviceDefService.getPopulatedViewObject(xServiceDef);
		}

		if (LOG.isDebugEnabled()) {
			LOG.debug("== ServiceDefDBStore.getServiceDefByName(" + name + "): " + ret);
		}

		return  ret;
	}

	@Override
	public List<RangerServiceDef> getServiceDefs(SearchFilter filter) throws Exception {
		if (LOG.isDebugEnabled()) {
			LOG.debug("==> ServiceDBStore.getServiceDefs(" + filter + ")");
		}

		RangerServiceDefList svcDefList = serviceDefService.searchRangerServiceDefs(filter);

		predicateUtil.applyFilter(svcDefList.getServiceDefs(), filter);

		List<RangerServiceDef> ret = svcDefList.getServiceDefs();

		if (LOG.isDebugEnabled()) {
			LOG.debug("==> ServiceDBStore.getServiceDefs(" + filter + "): " + ret);
		}

		return ret;
	}

	@Override

	public PList<RangerServiceDef> getPaginatedServiceDefs(SearchFilter filter) throws Exception {
		if (LOG.isDebugEnabled()) {
			LOG.debug("==> ServiceDBStore.getPaginatedServiceDefs(" + filter + ")");
		}

		RangerServiceDefList svcDefList = serviceDefService.searchRangerServiceDefs(filter);

		predicateUtil.applyFilter(svcDefList.getServiceDefs(), filter);

		if (LOG.isDebugEnabled()) {
			LOG.debug("==> ServiceDBStore.getPaginatedServiceDefs(" + filter + ")");
		}

		return new PList<RangerServiceDef>(svcDefList.getServiceDefs(), svcDefList.getStartIndex(), svcDefList.getPageSize(), svcDefList.getTotalCount(),
				svcDefList.getResultSize(), svcDefList.getSortType(), svcDefList.getSortBy());

	}

	@Override
	public RangerService createService(RangerService service) throws Exception {
		if (LOG.isDebugEnabled()) {
			LOG.debug("==> ServiceDefDBStore.createService(" + service + ")");
		}

		if (service == null) {
			throw restErrorUtil.createRESTException("Service object cannot be null.",
					MessageEnums.ERROR_CREATING_OBJECT);
		}

		boolean createDefaultPolicy = true;
		Map<String, String> configs = service.getConfigs();
		Map<String, String> validConfigs = validateRequiredConfigParams(service, configs);
		if (validConfigs == null) {
			if (LOG.isDebugEnabled()) {
				LOG.debug("==> ConfigParams cannot be null, ServiceDefDBStore.createService(" + service + ")");
			}
			throw restErrorUtil.createRESTException("ConfigParams cannot be null.", MessageEnums.ERROR_CREATING_OBJECT);
		}

		// While creating, value of version should be 1.
		service.setVersion(new Long(1));
		service.setTagVersion(new Long(1));

		if (populateExistingBaseFields) {
			svcServiceWithAssignedId.setPopulateExistingBaseFields(true);
			daoMgr.getXXService().setIdentityInsert(true);

			service = svcServiceWithAssignedId.create(service);

			daoMgr.getXXService().setIdentityInsert(false);
			daoMgr.getXXService().updateSequence();
			svcServiceWithAssignedId.setPopulateExistingBaseFields(false);
			createDefaultPolicy = false;
		} else {
			service = svcService.create(service);
		}
		XXService xCreatedService = daoMgr.getXXService().getById(service.getId());
		VXUser vXUser = null;

		XXServiceConfigMapDao xConfMapDao = daoMgr.getXXServiceConfigMap();
		for (Entry<String, String> configMap : validConfigs.entrySet()) {
			String configKey = configMap.getKey();
			String configValue = configMap.getValue();

			if (StringUtils.equalsIgnoreCase(configKey, "username")) {
				String userName = stringUtil.getValidUserName(configValue);
				XXUser xxUser = daoMgr.getXXUser().findByUserName(userName);
				if (xxUser != null) {
					vXUser = xUserService.populateViewBean(xxUser);
				} else {
					vXUser = new VXUser();
					vXUser.setName(userName);
					vXUser.setUserSource(RangerCommonEnums.USER_EXTERNAL);

					UserSessionBase usb = ContextUtil.getCurrentUserSession();
					if (usb != null && !usb.isUserAdmin()) {
						throw restErrorUtil.createRESTException("User does not exist with given username: ["
								+ userName + "] please use existing user", MessageEnums.OPER_NO_PERMISSION);
					}
					vXUser = xUserMgr.createXUser(vXUser);
				}
			}

			if (StringUtils.equalsIgnoreCase(configKey, CONFIG_KEY_PASSWORD)) {
				String encryptedPwd = PasswordUtils.encryptPassword(configValue);
				String decryptedPwd = PasswordUtils.decryptPassword(encryptedPwd);

				if (StringUtils.equals(decryptedPwd, configValue)) {
					configValue = encryptedPwd;
				}
			}

			XXServiceConfigMap xConfMap = new XXServiceConfigMap();
			xConfMap = (XXServiceConfigMap) rangerAuditFields.populateAuditFields(xConfMap, xCreatedService);
			xConfMap.setServiceId(xCreatedService.getId());
			xConfMap.setConfigkey(configKey);
			xConfMap.setConfigvalue(configValue);
			xConfMap = xConfMapDao.create(xConfMap);
		}
		RangerService createdService = svcService.getPopulatedViewObject(xCreatedService);

		if (createdService == null) {
			throw restErrorUtil.createRESTException("Could not create service - Internal error ", MessageEnums.ERROR_CREATING_OBJECT);
		}

		dataHistService.createObjectDataHistory(createdService, RangerDataHistService.ACTION_CREATE);

		List<XXTrxLog> trxLogList = svcService.getTransactionLog(createdService,
				RangerServiceService.OPERATION_CREATE_CONTEXT);
		bizUtil.createTrxLog(trxLogList);

		if (createDefaultPolicy) {
			createDefaultPolicies(xCreatedService, vXUser);
		}

		return createdService;

	}

	@Override
	public RangerService updateService(RangerService service) throws Exception {
		if(LOG.isDebugEnabled()) {
			LOG.debug("==> ServiceDBStore.updateService()");
		}

		XXService existing = daoMgr.getXXService().getById(service.getId());

		if(existing == null) {
			throw restErrorUtil.createRESTException(
					"no service exists with ID=" + service.getId(),
					MessageEnums.DATA_NOT_FOUND);
		}

		String existingName = existing.getName();

		boolean renamed = !StringUtils.equalsIgnoreCase(service.getName(), existingName);

		if(renamed) {
			XXService newNameService = daoMgr.getXXService().findByName(service.getName());

			if(newNameService != null) {
				throw restErrorUtil.createRESTException("another service already exists with name '"
						+ service.getName() + "'. ID=" + newNameService.getId(), MessageEnums.DATA_NOT_UPDATABLE);
			}
		}

		Map<String, String> configs = service.getConfigs();
		Map<String, String> validConfigs = validateRequiredConfigParams(service, configs);
		if (validConfigs == null) {
			if (LOG.isDebugEnabled()) {
				LOG.debug("==> ConfigParams cannot be null, ServiceDefDBStore.createService(" + service + ")");
			}
			throw restErrorUtil.createRESTException("ConfigParams cannot be null.", MessageEnums.ERROR_CREATING_OBJECT);
		}

		List<XXTrxLog> trxLogList = svcService.getTransactionLog(service, existing, RangerServiceService.OPERATION_UPDATE_CONTEXT);

<<<<<<< HEAD
		Long version = service.getVersion();
		if(version == null) {
			version = new Long(1);
			LOG.info("Found Version Value: `null`, so setting value of version to 1, While updating object, version should not be null.");
		} else {
			version = new Long(version.longValue() + 1);
		}

		service.setVersion(version);

		boolean hasTagServiceValueChanged = false;
		Long existingTagServiceValue = existing.getTagService();
		String newTagServiceName = service.getTagService();
		Long newTagServiceValue = null;

		if (StringUtils.isNotBlank(newTagServiceName)) {
			RangerService tmp = getServiceByName(newTagServiceName);

			if (tmp == null || !tmp.getType().equals(EmbeddedServiceDefsUtil.EMBEDDED_SERVICEDEF_TAG_NAME)) {
				if (LOG.isDebugEnabled()) {
					LOG.debug("ServiceDBStore.updateService() - " + newTagServiceName + " does not refer to a valid tag service.(" + service + ")");
				}
				throw restErrorUtil.createRESTException("Invalid tag service name " + newTagServiceName, MessageEnums.ERROR_CREATING_OBJECT);

			} else {
				newTagServiceValue = tmp.getId();
			}
		}

		if (existingTagServiceValue == null) {
			if (newTagServiceValue != null) {
				hasTagServiceValueChanged = true;
			}
		} else if (!existingTagServiceValue.equals(newTagServiceValue)) {
			hasTagServiceValueChanged = true;
		}

		if (hasTagServiceValueChanged) {
			service.setPolicyVersion(getNextVersion(service.getPolicyVersion()));
		}

=======
>>>>>>> 5b371c7a
		if(populateExistingBaseFields) {
			svcServiceWithAssignedId.setPopulateExistingBaseFields(true);
			service = svcServiceWithAssignedId.update(service);
			svcServiceWithAssignedId.setPopulateExistingBaseFields(false);
		} else {
			service = svcService.update(service);
		}

		XXService xUpdService = daoMgr.getXXService().getById(service.getId());

		String oldPassword = null;

		List<XXServiceConfigMap> dbConfigMaps = daoMgr.getXXServiceConfigMap().findByServiceId(service.getId());
		for(XXServiceConfigMap dbConfigMap : dbConfigMaps) {
			if(StringUtils.equalsIgnoreCase(dbConfigMap.getConfigkey(), CONFIG_KEY_PASSWORD)) {
				oldPassword = dbConfigMap.getConfigvalue();
			}
			daoMgr.getXXServiceConfigMap().remove(dbConfigMap);
		}

		VXUser vXUser = null;
		XXServiceConfigMapDao xConfMapDao = daoMgr.getXXServiceConfigMap();
		for (Entry<String, String> configMap : validConfigs.entrySet()) {
			String configKey = configMap.getKey();
			String configValue = configMap.getValue();

			if(StringUtils.equalsIgnoreCase(configKey, "username")) {
				String userName = stringUtil.getValidUserName(configValue);
				XXUser xxUser = daoMgr.getXXUser().findByUserName(userName);
				if (xxUser != null) {
					vXUser = xUserService.populateViewBean(xxUser);
				} else {
					vXUser = new VXUser();
					vXUser.setName(userName);
					vXUser.setUserSource(RangerCommonEnums.USER_EXTERNAL);
					UserSessionBase usb = ContextUtil.getCurrentUserSession();
					if (usb != null && !usb.isUserAdmin()) {
						throw restErrorUtil.createRESTException("User does not exist with given username: ["
								+ userName + "] please use existing user", MessageEnums.OPER_NO_PERMISSION);
					}
					vXUser = xUserMgr.createXUser(vXUser);
				}
			}

			if (StringUtils.equalsIgnoreCase(configKey, CONFIG_KEY_PASSWORD)) {
				if (StringUtils.equalsIgnoreCase(configValue, HIDDEN_PASSWORD_STR)) {
					configValue = oldPassword;
				} else {
					String encryptedPwd = PasswordUtils.encryptPassword(configValue);
					String decryptedPwd = PasswordUtils.decryptPassword(encryptedPwd);

					if (StringUtils.equals(decryptedPwd, configValue)) {
						configValue = encryptedPwd;
					}
				}
			}

			XXServiceConfigMap xConfMap = new XXServiceConfigMap();
			xConfMap = (XXServiceConfigMap) rangerAuditFields.populateAuditFields(xConfMap, xUpdService);
			xConfMap.setServiceId(service.getId());
			xConfMap.setConfigkey(configKey);
			xConfMap.setConfigvalue(configValue);
			xConfMap = xConfMapDao.create(xConfMap);
		}

		RangerService updService = svcService.getPopulatedViewObject(xUpdService);
		dataHistService.createObjectDataHistory(updService, RangerDataHistService.ACTION_UPDATE);
		bizUtil.createTrxLog(trxLogList);

		return updService;
	}

	@Override
	public void deleteService(Long id) throws Exception {
		if(LOG.isDebugEnabled()) {
			LOG.debug("==> ServiceDBStore.deleteService(" + id + ")");
		}

		RangerService service = getService(id);

		if(service == null) {
			throw new Exception("no service exists with ID=" + id);
		}

		List<XXPolicy> policies = daoMgr.getXXPolicy().findByServiceId(service.getId());
		for(XXPolicy policy : policies) {
			LOG.info("Deleting Policy, policyName: " + policy.getName());
			deletePolicy(policy.getId());
		}

		XXServiceConfigMapDao configDao = daoMgr.getXXServiceConfigMap();
		List<XXServiceConfigMap> configs = configDao.findByServiceId(service.getId());
		for (XXServiceConfigMap configMap : configs) {
			configDao.remove(configMap);
		}

		Long version = service.getVersion();
		if(version == null) {
			version = new Long(1);
			LOG.info("Found Version Value: `null`, so setting value of version to 1, While updating object, version should not be null.");
		} else {
			version = new Long(version.longValue() + 1);
		}
		service.setVersion(version);

		svcService.delete(service);

		dataHistService.createObjectDataHistory(service, RangerDataHistService.ACTION_DELETE);

		List<XXTrxLog> trxLogList = svcService.getTransactionLog(service, RangerServiceService.OPERATION_DELETE_CONTEXT);
		bizUtil.createTrxLog(trxLogList);
	}

	@Override
	public List<RangerPolicy> getPoliciesByResourceSignature(String serviceName, String policySignature, Boolean isPolicyEnabled) throws Exception {

		List<XXPolicy> xxPolicies = daoMgr.getXXPolicy().findByResourceSignatureByPolicyStatus(serviceName, policySignature, isPolicyEnabled);
		List<RangerPolicy> policies = new ArrayList<RangerPolicy>(xxPolicies.size());
		for (XXPolicy xxPolicy : xxPolicies) {
			RangerPolicy policy = policyService.getPopulatedViewObject(xxPolicy);
			policies.add(policy);
		}
		
		return policies;
	}

	@Override
	public RangerService getService(Long id) throws Exception {
		if(LOG.isDebugEnabled()) {
			LOG.debug("==> ServiceDBStore.getService()");
		}

		UserSessionBase session = ContextUtil.getCurrentUserSession();
		if (session == null) {
			throw restErrorUtil.createRESTException("UserSession cannot be null.",
					MessageEnums.OPER_NOT_ALLOWED_FOR_STATE);
		}

		XXService xService = daoMgr.getXXService().getById(id);

		// TODO: As of now we are allowing SYS_ADMIN to read all the
		// services including KMS

		if (!bizUtil.hasAccess(xService, null)) {
			throw restErrorUtil.createRESTException("Logged in user is not allowed to read service, id: " + id,
					MessageEnums.OPER_NO_PERMISSION);
		}

		return svcService.getPopulatedViewObject(xService);
	}

	@Override
	public RangerService getServiceByName(String name) throws Exception {
		if(LOG.isDebugEnabled()) {
			LOG.debug("==> ServiceDBStore.getServiceByName()");
		}
		XXService xService = daoMgr.getXXService().findByName(name);

		// TODO: As of now we are allowing SYS_ADMIN to read all the
		// services including KMS

		if (ContextUtil.getCurrentUserSession() != null) {
			if (xService == null) {
				return null;
			}
			if (!bizUtil.hasAccess(xService, null)) {
				throw restErrorUtil.createRESTException("Logged in user is not allowed to read service, name: " + name,
						MessageEnums.OPER_NO_PERMISSION);
			}
		}

		return xService == null ? null : svcService.getPopulatedViewObject(xService);
	}

	@Override
	public List<RangerService> getServices(SearchFilter filter) throws Exception {
		if(LOG.isDebugEnabled()) {
			LOG.debug("==> ServiceDBStore.getServices()");
		}

		RangerServiceList serviceList = svcService.searchRangerServices(filter);

		predicateUtil.applyFilter(serviceList.getServices(), filter);

		List<RangerService> ret = serviceList.getServices();

		if (LOG.isDebugEnabled()) {
			LOG.debug("<== ServiceDBStore.getServices()");
		}

		return ret;
	}

	public PList<RangerService> getPaginatedServices(SearchFilter filter) throws Exception {
		if (LOG.isDebugEnabled()) {
			LOG.debug("==> ServiceDBStore.getPaginatedServices()");
		}

		RangerServiceList serviceList = svcService.searchRangerServices(filter);

		predicateUtil.applyFilter(serviceList.getServices(), filter);

		if (LOG.isDebugEnabled()) {
			LOG.debug("<== ServiceDBStore.getPaginatedServices()");
		}

		return new PList<RangerService>(serviceList.getServices(), serviceList.getStartIndex(), serviceList.getPageSize(), serviceList.getTotalCount(),
				serviceList.getResultSize(), serviceList.getSortType(), serviceList.getSortBy());

	}

	@Override
	public RangerPolicy createPolicy(RangerPolicy policy) throws Exception {

		RangerService service = getServiceByName(policy.getService());

		if(service == null) {
			throw new Exception("service does not exist - name=" + policy.getService());
		}

		XXServiceDef xServiceDef = daoMgr.getXXServiceDef().findByName(service.getType());

		if(xServiceDef == null) {
			throw new Exception("service-def does not exist - name=" + service.getType());
		}

		XXPolicy existing = daoMgr.getXXPolicy().findByNameAndServiceId(policy.getName(), service.getId());

		if(existing != null) {
			throw new Exception("policy already exists: ServiceName=" + policy.getService() + "; PolicyName=" + policy.getName() + ". ID=" + existing.getId());
		}

		Map<String, RangerPolicyResource> resources = policy.getResources();
		List<RangerPolicyItem> policyItems     = policy.getPolicyItems();
		List<RangerPolicyItem> denyPolicyItems = policy.getDenyPolicyItems();
		List<RangerPolicyItem> allowExceptions = policy.getAllowExceptions();
		List<RangerPolicyItem> denyExceptions  = policy.getDenyExceptions();

		policy.setVersion(new Long(1));
		updatePolicySignature(policy);

		if(populateExistingBaseFields) {
			assignedIdPolicyService.setPopulateExistingBaseFields(true);
			daoMgr.getXXPolicy().setIdentityInsert(true);

			policy = assignedIdPolicyService.create(policy);

			daoMgr.getXXPolicy().setIdentityInsert(false);
			daoMgr.getXXPolicy().updateSequence();
			assignedIdPolicyService.setPopulateExistingBaseFields(false);
		} else {
			policy = policyService.create(policy);
		}

		XXPolicy xCreatedPolicy = daoMgr.getXXPolicy().getById(policy.getId());

		createNewResourcesForPolicy(policy, xCreatedPolicy, resources);
		createNewPolicyItemsForPolicy(policy, xCreatedPolicy, policyItems, xServiceDef, RangerPolicyItemEvaluator.POLICY_ITEM_TYPE_ALLOW);
		createNewPolicyItemsForPolicy(policy, xCreatedPolicy, denyPolicyItems, xServiceDef, RangerPolicyItemEvaluator.POLICY_ITEM_TYPE_DENY);
		createNewPolicyItemsForPolicy(policy, xCreatedPolicy, allowExceptions, xServiceDef, RangerPolicyItemEvaluator.POLICY_ITEM_TYPE_ALLOW_EXCEPTIONS);
		createNewPolicyItemsForPolicy(policy, xCreatedPolicy, denyExceptions, xServiceDef, RangerPolicyItemEvaluator.POLICY_ITEM_TYPE_DENY_EXCEPTIONS);
		handlePolicyUpdate(service);
		RangerPolicy createdPolicy = policyService.getPopulatedViewObject(xCreatedPolicy);
		dataHistService.createObjectDataHistory(createdPolicy, RangerDataHistService.ACTION_CREATE);

		List<XXTrxLog> trxLogList = policyService.getTransactionLog(createdPolicy, RangerPolicyService.OPERATION_CREATE_CONTEXT);
		bizUtil.createTrxLog(trxLogList);

		return createdPolicy;
	}

	@Override
	public RangerPolicy updatePolicy(RangerPolicy policy) throws Exception {
		if(LOG.isDebugEnabled()) {
			LOG.debug("==> ServiceDBStore.updatePolicy(" + policy + ")");
		}

		XXPolicy xxExisting = daoMgr.getXXPolicy().getById(policy.getId());
		RangerPolicy existing = policyService.getPopulatedViewObject(xxExisting);

		if(existing == null) {
			throw new Exception("no policy exists with ID=" + policy.getId());
		}

		RangerService service = getServiceByName(policy.getService());

		if(service == null) {
			throw new Exception("service does not exist - name=" + policy.getService());
		}

		XXServiceDef xServiceDef = daoMgr.getXXServiceDef().findByName(service.getType());

		if(xServiceDef == null) {
			throw new Exception("service-def does not exist - name=" + service.getType());
		}

		if(! StringUtils.equalsIgnoreCase(existing.getService(), policy.getService())) {
			throw new Exception("policy id=" + policy.getId() + " already exists in service " + existing.getService() + ". It can not be moved to service " + policy.getService());
		}
		boolean renamed = !StringUtils.equalsIgnoreCase(policy.getName(), existing.getName());

		if(renamed) {
			XXPolicy newNamePolicy = daoMgr.getXXPolicy().findByNameAndServiceId(policy.getName(), service.getId());

			if(newNamePolicy != null) {
				throw new Exception("another policy already exists with name '" + policy.getName() + "'. ID=" + newNamePolicy.getId());
			}
		}
		Map<String, RangerPolicyResource> newResources = policy.getResources();
		List<RangerPolicyItem> policyItems     = policy.getPolicyItems();
		List<RangerPolicyItem> denyPolicyItems = policy.getDenyPolicyItems();
		List<RangerPolicyItem> allowExceptions = policy.getAllowExceptions();
		List<RangerPolicyItem> denyExceptions  = policy.getDenyExceptions();
		
		policy.setCreateTime(xxExisting.getCreateTime());
		policy.setGuid(xxExisting.getGuid());
		policy.setVersion(xxExisting.getVersion());

		List<XXTrxLog> trxLogList = policyService.getTransactionLog(policy, xxExisting, RangerPolicyService.OPERATION_UPDATE_CONTEXT);
		
		updatePolicySignature(policy);
		
		policy = policyService.update(policy);
		XXPolicy newUpdPolicy = daoMgr.getXXPolicy().getById(policy.getId());

		deleteExistingPolicyResources(policy);
		deleteExistingPolicyItems(policy);
		
		createNewResourcesForPolicy(policy, newUpdPolicy, newResources);
		createNewPolicyItemsForPolicy(policy, newUpdPolicy, policyItems, xServiceDef, RangerPolicyItemEvaluator.POLICY_ITEM_TYPE_ALLOW);
		createNewPolicyItemsForPolicy(policy, newUpdPolicy, denyPolicyItems, xServiceDef, RangerPolicyItemEvaluator.POLICY_ITEM_TYPE_DENY);
		createNewPolicyItemsForPolicy(policy, newUpdPolicy, allowExceptions, xServiceDef, RangerPolicyItemEvaluator.POLICY_ITEM_TYPE_ALLOW_EXCEPTIONS);
		createNewPolicyItemsForPolicy(policy, newUpdPolicy, denyExceptions, xServiceDef, RangerPolicyItemEvaluator.POLICY_ITEM_TYPE_DENY_EXCEPTIONS);
		
		handlePolicyUpdate(service);
		RangerPolicy updPolicy = policyService.getPopulatedViewObject(newUpdPolicy);
		dataHistService.createObjectDataHistory(updPolicy, RangerDataHistService.ACTION_UPDATE);
		
		bizUtil.createTrxLog(trxLogList);
		
		return updPolicy;
	}

	@Override
	public void deletePolicy(Long policyId) throws Exception {
		if(LOG.isDebugEnabled()) {
			LOG.debug("==> ServiceDBStore.deletePolicy(" + policyId + ")");
		}

		RangerPolicy policy = getPolicy(policyId);

		if(policy == null) {
			throw new Exception("no policy exists with ID=" + policyId);
		}

		String policyName = policy.getName();
		RangerService service = getServiceByName(policy.getService());
		
		if(service == null) {
			throw new Exception("service does not exist - name='" + policy.getService());
		}
		
		Long version = policy.getVersion();
		if(version == null) {
			version = new Long(1);
			LOG.info("Found Version Value: `null`, so setting value of version to 1, While updating object, version should not be null.");
		} else {
			version = new Long(version.longValue() + 1);
		}
		
		policy.setVersion(version);
		
		List<XXTrxLog> trxLogList = policyService.getTransactionLog(policy, RangerPolicyService.OPERATION_DELETE_CONTEXT);
		
		deleteExistingPolicyItems(policy);
		deleteExistingPolicyResources(policy);
		
		policyService.delete(policy);
		handlePolicyUpdate(service);
		
		dataHistService.createObjectDataHistory(policy, RangerDataHistService.ACTION_DELETE);
		
		bizUtil.createTrxLog(trxLogList);
		
		LOG.info("Policy Deleted Successfully. PolicyName : " +policyName);
	}

	@Override
	public RangerPolicy getPolicy(Long id) throws Exception {
		return policyService.read(id);
	}

	@Override
	public List<RangerPolicy> getPolicies(SearchFilter filter) throws Exception {
		if(LOG.isDebugEnabled()) {
			LOG.debug("==> ServiceDBStore.getPolicies()");
		}

		RangerPolicyList policyList = policyService.searchRangerPolicies(filter);

		predicateUtil.applyFilter(policyList.getPolicies(), filter);

		List<RangerPolicy> ret = policyList.getPolicies();

		if(LOG.isDebugEnabled()) {
			LOG.debug("<== ServiceDBStore.getPolicies()");
		}

		return ret;
	}


	public PList<RangerPolicy> getPaginatedPolicies(SearchFilter filter) throws Exception {
		if (LOG.isDebugEnabled()) {
			LOG.debug("==> ServiceDBStore.getPaginatedPolicies(+ " + filter + ")");
		}

		RangerPolicyList policyList = policyService.searchRangerPolicies(filter);

		if (LOG.isDebugEnabled()) {
			LOG.debug("before filter: count=" + policyList.getListSize());
		}
		predicateUtil.applyFilter(policyList.getPolicies(), filter);
		if (LOG.isDebugEnabled()) {
			LOG.debug("after filter: count=" + policyList.getListSize());
		}

		if (LOG.isDebugEnabled()) {
			LOG.debug("<== ServiceDBStore.getPaginatedPolicies(" + filter + "): count=" + policyList.getListSize());
		}


		return new PList<RangerPolicy>(policyList.getPolicies(), policyList.getStartIndex(), policyList.getPageSize(), policyList.getTotalCount(),
				policyList.getResultSize(), policyList.getSortType(), policyList.getSortBy());

	}

	@Override
	public List<RangerPolicy> getServicePolicies(Long serviceId, SearchFilter filter) throws Exception {
		if(LOG.isDebugEnabled()) {
			LOG.debug("==> ServiceDBStore.getServicePolicies(" + serviceId + ")");
		}

		XXService service = daoMgr.getXXService().getById(serviceId);

		if (service == null) {
			throw new Exception("service does not exist - id='" + serviceId);
		}

		List<RangerPolicy> ret = getServicePolicies(service.getName(), filter);

		return ret;
	}


	public PList<RangerPolicy> getPaginatedServicePolicies(Long serviceId, SearchFilter filter) throws Exception {
		if (LOG.isDebugEnabled()) {
			LOG.debug("==> ServiceDBStore.getPaginatedServicePolicies(" + serviceId + ")");
		}

		XXService service = daoMgr.getXXService().getById(serviceId);

		if (service == null) {
			throw new Exception("service does not exist - id='" + serviceId);
		}


		PList<RangerPolicy> ret = getPaginatedServicePolicies(service.getName(), filter);

		return ret;
	}

	@Override
	public List<RangerPolicy> getServicePolicies(String serviceName, SearchFilter filter) throws Exception {
		if(LOG.isDebugEnabled()) {
			LOG.debug("==> ServiceDBStore.getServicePolicies(" + serviceName + ")");
		}

		if(filter == null) {
			filter = new SearchFilter();
		}

		filter.setParam(SearchFilter.SERVICE_NAME, serviceName);

		List<RangerPolicy> ret = getPolicies(filter);

		if(LOG.isDebugEnabled()) {
			LOG.debug("<== ServiceDBStore.getServicePolicies(" + serviceName + "): count=" + ((ret == null) ? 0 : ret.size()));
		}

		return ret;
	}


	public PList<RangerPolicy> getPaginatedServicePolicies(String serviceName, SearchFilter filter) throws Exception {
		if (LOG.isDebugEnabled()) {
			LOG.debug("==> ServiceDBStore.getPaginatedServicePolicies(" + serviceName + ")");
		}

<<<<<<< HEAD

		PList<RangerPolicy> ret = null;

		try {
			if (filter == null) {
				filter = new SearchFilter();
			}
=======
		if (filter == null) {
			filter = new SearchFilter();
		}
>>>>>>> 5b371c7a

		filter.setParam(SearchFilter.SERVICE_NAME, serviceName);

		RangerPolicyList ret = getPaginatedPolicies(filter);

		if (LOG.isDebugEnabled()) {
			LOG.debug("<== ServiceDBStore.getPaginatedServicePolicies(" + serviceName + "): count="
					+ ((ret == null) ? 0 : ret.getListSize()));
		}

		return ret;
	}

	@Override
	public ServicePolicies getServicePoliciesIfUpdated(String serviceName, Long lastKnownVersion) throws Exception {
		if(LOG.isDebugEnabled()) {
			LOG.debug("==> ServiceDBStore.getServicePoliciesIfUpdated(" + serviceName + ", " + lastKnownVersion + ")");
		}

		ServicePolicies ret = null;

		XXService serviceDbObj = daoMgr.getXXService().findByName(serviceName);

		if(serviceDbObj == null) {
			throw new Exception("service does not exist. name=" + serviceName);
		}

		if(lastKnownVersion == null || serviceDbObj.getPolicyVersion() == null || !lastKnownVersion.equals(serviceDbObj.getPolicyVersion())) {
			RangerServiceDef serviceDef = getServiceDef(serviceDbObj.getType());

			if(serviceDef == null) {
				throw new Exception("service-def does not exist. id=" + serviceDbObj.getType());
			}

			ServicePolicies.TagPolicies tagPolicies = null;

			if(serviceDbObj.getTagService() != null) {
				XXService tagServiceDbObj = daoMgr.getXXService().getById(serviceDbObj.getTagService());

				if(tagServiceDbObj != null) {
					RangerServiceDef tagServiceDef = getServiceDef(tagServiceDbObj.getType());

					if(tagServiceDef == null) {
						throw new Exception("service-def does not exist. id=" + tagServiceDbObj.getType());
					}

					tagPolicies = new ServicePolicies.TagPolicies();

					tagPolicies.setServiceId(tagServiceDbObj.getId());
					tagPolicies.setServiceName(tagServiceDbObj.getName());
					tagPolicies.setPolicyVersion(tagServiceDbObj.getPolicyVersion());
					tagPolicies.setPolicyUpdateTime(tagServiceDbObj.getPolicyUpdateTime());
					tagPolicies.setPolicies(getServicePolicies(tagServiceDbObj.getName(), null));
					tagPolicies.setServiceDef(tagServiceDef);
				}
			}

			List<RangerPolicy> policies = getServicePolicies(serviceName, null);

			ret = new ServicePolicies();

			ret.setServiceId(serviceDbObj.getId());
			ret.setServiceName(serviceDbObj.getName());
			ret.setPolicyVersion(serviceDbObj.getPolicyVersion());
			ret.setPolicyUpdateTime(serviceDbObj.getPolicyUpdateTime());
			ret.setPolicies(policies);
			ret.setServiceDef(serviceDef);
			ret.setTagPolicies(tagPolicies);
		}

		if(LOG.isDebugEnabled()) {
			LOG.debug("<== ServiceDBStore.getServicePoliciesIfUpdated(" + serviceName + ", " + lastKnownVersion + "): count=" + ((ret == null || ret.getPolicies() == null) ? 0 : ret.getPolicies().size()));
		}

		return ret;
	}

	void createDefaultPolicies(XXService createdService, VXUser vXUser) throws Exception {
		RangerServiceDef serviceDef = getServiceDef(createdService.getType());

		if (serviceDef.getName().equals(EmbeddedServiceDefsUtil.EMBEDDED_SERVICEDEF_TAG_NAME)) {
			createDefaultTagPolicy(createdService);
		} else {
			// we need to create one policy for each resource hierarchy
			RangerServiceDefHelper serviceDefHelper = new RangerServiceDefHelper(serviceDef);
			int i = 1;
			for (List<RangerResourceDef> aHierarchy : serviceDefHelper.getResourceHierarchies()) {
				createDefaultPolicy(createdService, vXUser, aHierarchy, i);
				i++;
			}
		}
	}

	private void createDefaultTagPolicy(XXService createdService) throws Exception {
		if (LOG.isDebugEnabled()) {
			LOG.debug("==> ServiceDBStore.createDefaultTagPolicy() ");
		}

		String tagResourceDefName = null;
		boolean isConditionDefFound = false;

		RangerServiceDef tagServiceDef = getServiceDef(createdService.getType());
		List<RangerResourceDef> tagResourceDef = tagServiceDef.getResources();
		if (tagResourceDef != null && tagResourceDef.size() > 0) {
			// Assumption : First (and perhaps the only) resourceDef is the name of the tag resource
			RangerResourceDef theTagResourceDef = tagResourceDef.get(0);
			tagResourceDefName = theTagResourceDef.getName();
		} else {
			LOG.error("ServiceDBStore.createService() - Cannot create default TAG policy: Cannot get tagResourceDef Name.");
		}

		List<RangerPolicyConditionDef> policyConditionDefs = tagServiceDef.getPolicyConditions();

		if (CollectionUtils.isNotEmpty(policyConditionDefs)) {
			for (RangerPolicyConditionDef conditionDef : policyConditionDefs) {
				if (conditionDef.getName().equals(RANGER_TAG_EXPIRY_CONDITION_NAME)) {
					isConditionDefFound = true;
					break;
				}
			}
		}
		if (!isConditionDefFound) {
			LOG.error("ServiceDBStore.createService() - Cannot create default TAG policy: Cannot get tagPolicyConditionDef with name=" + RANGER_TAG_EXPIRY_CONDITION_NAME);
		}

		if (tagResourceDefName != null && isConditionDefFound) {

			String tagType = "EXPIRES_ON";

			String policyName = createdService.getName() + "-" + tagType;

			RangerPolicy policy = new RangerPolicy();

			policy.setIsEnabled(true);
			policy.setVersion(1L);
			policy.setName(policyName);
			policy.setService(createdService.getName());
			policy.setDescription(tagType + " Policy for TAG Service: " + createdService.getName());
			policy.setIsAuditEnabled(true);

			Map<String, RangerPolicyResource> resourceMap = new HashMap<String, RangerPolicyResource>();

			RangerPolicyResource polRes = new RangerPolicyResource();
			polRes.setIsExcludes(false);
			polRes.setIsRecursive(false);
			polRes.setValue(tagType);
			resourceMap.put(tagResourceDefName, polRes);

			policy.setResources(resourceMap);

			List<RangerPolicyItem> policyItems = new ArrayList<RangerPolicyItem>();

			RangerPolicyItem policyItem = new RangerPolicyItem();

			List<String> groups = new ArrayList<String>();
			groups.add(RangerConstants.GROUP_PUBLIC);
			policyItem.setGroups(groups);

			List<XXAccessTypeDef> accessTypeDefs = daoMgr.getXXAccessTypeDef().findByServiceDefId(createdService.getType());
			List<RangerPolicyItemAccess> accesses = new ArrayList<RangerPolicyItemAccess>();
			for (XXAccessTypeDef accessTypeDef : accessTypeDefs) {
				RangerPolicyItemAccess access = new RangerPolicyItemAccess();
				access.setType(accessTypeDef.getName());
				access.setIsAllowed(true);
				accesses.add(access);
			}
			policyItem.setAccesses(accesses);

			List<RangerPolicyItemCondition> policyItemConditions = new ArrayList<RangerPolicyItemCondition>();
			List<String> values = new ArrayList<String>();
			values.add("yes");
			RangerPolicyItemCondition policyItemCondition = new RangerPolicyItemCondition(RANGER_TAG_EXPIRY_CONDITION_NAME, values);
			policyItemConditions.add(policyItemCondition);

			policyItem.setConditions(policyItemConditions);
			policyItem.setDelegateAdmin(true);

			policyItems.add(policyItem);

			policy.setDenyPolicyItems(policyItems);

			policy = createPolicy(policy);
		} else {
			LOG.error("ServiceDBStore.createService() - Cannot create default TAG policy, tagResourceDefName=" + tagResourceDefName +
					", tagPolicyConditionName=" + RANGER_TAG_EXPIRY_CONDITION_NAME);
		}

		if (LOG.isDebugEnabled()) {
			LOG.debug("<== ServiceDBStore.createDefaultTagPolicy()");
		}
	}

	private void createDefaultPolicy(XXService createdService, VXUser vXUser, List<RangerResourceDef> resourceHierarchy, int num) throws Exception {
		RangerPolicy policy = new RangerPolicy();
		String policyName=createdService.getName()+"-"+num+"-"+DateUtil.dateToString(DateUtil.getUTCDate(),"yyyyMMddHHmmss");
		
		policy.setIsEnabled(true);
		policy.setVersion(1L);
		policy.setName(policyName);
		policy.setService(createdService.getName());
		policy.setDescription("Default Policy for Service: " + createdService.getName());
		policy.setIsAuditEnabled(true);
		
		policy.setResources(createDefaultPolicyResource(resourceHierarchy));
		
		if (vXUser != null) {
			List<RangerPolicyItem> policyItems = new ArrayList<RangerPolicyItem>();
			RangerPolicyItem policyItem = new RangerPolicyItem();

			List<String> users = new ArrayList<String>();
			users.add(vXUser.getName());
			policyItem.setUsers(users);

			// Default policy for KMS should grant all access to 'public'
			long serviceType = createdService.getType() == null ? -1 : createdService.getType();
			if(serviceType == EmbeddedServiceDefsUtil.instance().getKmsServiceDefId()) {
				List<String> groups = new ArrayList<String>();
				groups.add(RangerConstants.GROUP_PUBLIC);
				policyItem.setGroups(groups);
			}
			
			List<XXAccessTypeDef> accessTypeDefs = daoMgr.getXXAccessTypeDef().findByServiceDefId(createdService.getType());
			List<RangerPolicyItemAccess> accesses = new ArrayList<RangerPolicyItemAccess>();
			for(XXAccessTypeDef accessTypeDef : accessTypeDefs) {
				RangerPolicyItemAccess access = new RangerPolicyItemAccess();
				access.setType(accessTypeDef.getName());
				access.setIsAllowed(true);
				accesses.add(access);
			}
			policyItem.setAccesses(accesses);

			policyItem.setDelegateAdmin(true);
			policyItems.add(policyItem);
			policy.setPolicyItems(policyItems);
		}
		policy = createPolicy(policy);
	}

	Map<String, RangerPolicyResource> createDefaultPolicyResource(List<RangerResourceDef> resourceHierarchy) throws Exception {
		Map<String, RangerPolicyResource> resourceMap = new HashMap<>();

		for (RangerResourceDef resourceDef : resourceHierarchy) {
			RangerPolicyResource polRes = new RangerPolicyResource();
			polRes.setIsExcludes(false);
			polRes.setIsRecursive(false);

			String value = "*";
			if("path".equalsIgnoreCase(resourceDef.getName())) {
				value = "/*";
			}

			if(resourceDef.getRecursiveSupported()) {
				polRes.setIsRecursive(Boolean.TRUE);
			}

			polRes.setValue(value);
			resourceMap.put(resourceDef.getName(), polRes);
		}
		return resourceMap;
	}

	private Map<String, String> validateRequiredConfigParams(RangerService service, Map<String, String> configs) {
		if(LOG.isDebugEnabled()) {
			LOG.debug("==> ServiceDBStore.validateRequiredConfigParams()");
		}
		if(configs == null) {
			return null;
		}
		
		List<XXServiceConfigDef> svcConfDefList = daoMgr.getXXServiceConfigDef()
				.findByServiceDefName(service.getType());
		for(XXServiceConfigDef svcConfDef : svcConfDefList ) {
			String confField = configs.get(svcConfDef.getName());
			
			if(svcConfDef.getIsMandatory() && stringUtil.isEmpty(confField)) {
				throw restErrorUtil.createRESTException(
						"Please provide value of mandatory: "+ svcConfDef.getName(),
						MessageEnums.INVALID_INPUT_DATA);
			}
		}
		Map<String, String> validConfigs = new HashMap<String, String>();
		for(Entry<String, String> config : configs.entrySet()) {
			if(!stringUtil.isEmpty(config.getValue())) {
				validConfigs.put(config.getKey(), config.getValue());
			}
		}
		return validConfigs;
	}

	private void handlePolicyUpdate(RangerService service) throws Exception {
		updatePolicyVersion(service);
	}

	private void updatePolicyVersion(RangerService service) throws Exception {
		if(service == null || service.getId() == null) {
			return;
		}

		XXServiceDao serviceDao = daoMgr.getXXService();

		XXService serviceDbObj = serviceDao.getById(service.getId());

		if(serviceDbObj == null) {
			LOG.warn("updatePolicyVersion(serviceId=" + service.getId() + "): service not found");

			return;
		}

		service.setPolicyVersion(getNextVersion(service.getPolicyVersion()));
		service.setPolicyUpdateTime(new Date());

		serviceDbObj.setPolicyVersion(service.getPolicyVersion());
		serviceDbObj.setPolicyUpdateTime(service.getPolicyUpdateTime());

		serviceDao.update(serviceDbObj);

		// if this is a tag service, update all services that refer to this tag service
		// so that next policy-download from plugins will get updated tag policies
		boolean isTagService = serviceDbObj.getType() == EmbeddedServiceDefsUtil.instance().getTagServiceDefId();
		if(isTagService) {
			List<XXService> referringServices = serviceDao.findByTagServiceId(serviceDbObj.getId());

			if(CollectionUtils.isNotEmpty(referringServices)) {
				for(XXService referringService : referringServices) {
					referringService.setPolicyVersion(getNextVersion(referringService.getPolicyVersion()));
					referringService.setPolicyUpdateTime(service.getPolicyUpdateTime());

					serviceDao.update(referringService);
				}
			}
		}
	}

	private void createNewPolicyItemsForPolicy(RangerPolicy policy, XXPolicy xPolicy, List<RangerPolicyItem> policyItems, XXServiceDef xServiceDef, int policyItemType) throws Exception {
		
		for (int itemOrder = 0; itemOrder < policyItems.size(); itemOrder++) {
			RangerPolicyItem policyItem = policyItems.get(itemOrder);
			XXPolicyItem xPolicyItem = new XXPolicyItem();
			xPolicyItem = (XXPolicyItem) rangerAuditFields.populateAuditFields(
					xPolicyItem, xPolicy);
			xPolicyItem.setDelegateAdmin(policyItem.getDelegateAdmin());
			xPolicyItem.setItemType(policyItemType);
			xPolicyItem.setPolicyId(policy.getId());
			xPolicyItem.setOrder(itemOrder);
			xPolicyItem = daoMgr.getXXPolicyItem().create(xPolicyItem);

			List<RangerPolicyItemAccess> accesses = policyItem.getAccesses();
			for (int i = 0; i < accesses.size(); i++) {
				RangerPolicyItemAccess access = accesses.get(i);

				XXAccessTypeDef xAccTypeDef = daoMgr.getXXAccessTypeDef()
						.findByNameAndServiceId(access.getType(),
								xPolicy.getService());
				if (xAccTypeDef == null) {
					throw new Exception(access.getType() + ": is not a valid access-type. policy='"+  policy.getName() + "' service='"+ policy.getService() + "'");
				}

				XXPolicyItemAccess xPolItemAcc = new XXPolicyItemAccess();
				xPolItemAcc = (XXPolicyItemAccess) rangerAuditFields.populateAuditFields(xPolItemAcc, xPolicyItem);
				xPolItemAcc.setIsAllowed(access.getIsAllowed());

				xPolItemAcc.setType(xAccTypeDef.getId());
				xPolItemAcc.setPolicyitemid(xPolicyItem.getId());
				xPolItemAcc.setOrder(i);
				xPolItemAcc = daoMgr.getXXPolicyItemAccess()
						.create(xPolItemAcc);
			}
			List<String> users = policyItem.getUsers();
			for(int i = 0; i < users.size(); i++) {
				String user = users.get(i);

				XXUser xUser = daoMgr.getXXUser().findByUserName(user);
				if(xUser == null) {
					throw new Exception(user + ": user does not exist. policy='"+  policy.getName() + "' service='"+ policy.getService() + "'");
				}
				XXPolicyItemUserPerm xUserPerm = new XXPolicyItemUserPerm();
				xUserPerm = (XXPolicyItemUserPerm) rangerAuditFields.populateAuditFields(xUserPerm, xPolicyItem);
				xUserPerm.setUserId(xUser.getId());
				xUserPerm.setPolicyItemId(xPolicyItem.getId());
				xUserPerm.setOrder(i);
				xUserPerm = daoMgr.getXXPolicyItemUserPerm().create(xUserPerm);
			}
			
			List<String> groups = policyItem.getGroups();
			for(int i = 0; i < groups.size(); i++) {
				String group = groups.get(i);

				XXGroup xGrp = daoMgr.getXXGroup().findByGroupName(group);
				if(xGrp == null) {
					throw new Exception(group + ": group does not exist. policy='"+  policy.getName() + "' service='"+ policy.getService() + "'");
				}
				XXPolicyItemGroupPerm xGrpPerm = new XXPolicyItemGroupPerm();
				xGrpPerm = (XXPolicyItemGroupPerm) rangerAuditFields.populateAuditFields(xGrpPerm, xPolicyItem);
				xGrpPerm.setGroupId(xGrp.getId());
				xGrpPerm.setPolicyItemId(xPolicyItem.getId());
				xGrpPerm.setOrder(i);
				xGrpPerm = daoMgr.getXXPolicyItemGroupPerm().create(xGrpPerm);
			}
			
			List<RangerPolicyItemCondition> conditions = policyItem.getConditions();
			for(RangerPolicyItemCondition condition : conditions) {
				XXPolicyConditionDef xPolCond = daoMgr
						.getXXPolicyConditionDef().findByServiceDefIdAndName(
								xServiceDef.getId(), condition.getType());
				
				if(xPolCond == null) {
					throw new Exception(condition.getType() + ": is not a valid condition-type. policy='"+  policy.getName() + "' service='"+ policy.getService() + "'");
				}
				
				for(int i = 0; i < condition.getValues().size(); i++) {
					String value = condition.getValues().get(i);
					XXPolicyItemCondition xPolItemCond = new XXPolicyItemCondition();
					xPolItemCond = (XXPolicyItemCondition) rangerAuditFields.populateAuditFields(xPolItemCond, xPolicyItem);
					xPolItemCond.setPolicyItemId(xPolicyItem.getId());
					xPolItemCond.setType(xPolCond.getId());
					xPolItemCond.setValue(value);
					xPolItemCond.setOrder(i);
					xPolItemCond = daoMgr.getXXPolicyItemCondition().create(xPolItemCond);
				}
			}
		}
	}

	private void createNewResourcesForPolicy(RangerPolicy policy, XXPolicy xPolicy, Map<String, RangerPolicyResource> resources) throws Exception {
		
		for (Entry<String, RangerPolicyResource> resource : resources.entrySet()) {
			RangerPolicyResource policyRes = resource.getValue();

			XXResourceDef xResDef = daoMgr.getXXResourceDef()
					.findByNameAndPolicyId(resource.getKey(), policy.getId());
			if (xResDef == null) {
				throw new Exception(resource.getKey() + ": is not a valid resource-type. policy='"+  policy.getName() + "' service='"+ policy.getService() + "'");
			}

			XXPolicyResource xPolRes = new XXPolicyResource();
			xPolRes = (XXPolicyResource) rangerAuditFields.populateAuditFields(xPolRes, xPolicy);

			xPolRes.setIsExcludes(policyRes.getIsExcludes());
			xPolRes.setIsRecursive(policyRes.getIsRecursive());
			xPolRes.setPolicyId(policy.getId());
			xPolRes.setResDefId(xResDef.getId());
			xPolRes = daoMgr.getXXPolicyResource().create(xPolRes);

			List<String> values = policyRes.getValues();
			for(int i = 0; i < values.size(); i++) {
				XXPolicyResourceMap xPolResMap = new XXPolicyResourceMap();
				xPolResMap = (XXPolicyResourceMap) rangerAuditFields.populateAuditFields(xPolResMap, xPolRes);
				xPolResMap.setResourceId(xPolRes.getId());
				xPolResMap.setValue(values.get(i));
				xPolResMap.setOrder(i);

				xPolResMap = daoMgr.getXXPolicyResourceMap().create(xPolResMap);
			}
		}
	}

	private Boolean deleteExistingPolicyItems(RangerPolicy policy) {
		if(policy == null) {
			return false;
		}
		
		XXPolicyItemDao policyItemDao = daoMgr.getXXPolicyItem();
		List<XXPolicyItem> policyItems = policyItemDao.findByPolicyId(policy.getId());
		for(XXPolicyItem policyItem : policyItems) {
			Long polItemId = policyItem.getId();
			
			XXPolicyItemConditionDao polCondDao = daoMgr.getXXPolicyItemCondition();
			List<XXPolicyItemCondition> conditions = polCondDao.findByPolicyItemId(polItemId);
			for(XXPolicyItemCondition condition : conditions) {
				polCondDao.remove(condition);
			}
			
			XXPolicyItemGroupPermDao grpPermDao = daoMgr.getXXPolicyItemGroupPerm();
			List<XXPolicyItemGroupPerm> groups = grpPermDao.findByPolicyItemId(polItemId);
			for(XXPolicyItemGroupPerm group : groups) {
				grpPermDao.remove(group);
			}
			
			XXPolicyItemUserPermDao userPermDao = daoMgr.getXXPolicyItemUserPerm();
			List<XXPolicyItemUserPerm> users = userPermDao.findByPolicyItemId(polItemId);
			for(XXPolicyItemUserPerm user : users) {
				userPermDao.remove(user);
			}
			
			XXPolicyItemAccessDao polItemAccDao = daoMgr.getXXPolicyItemAccess();
			List<XXPolicyItemAccess> accesses = polItemAccDao.findByPolicyItemId(polItemId);
			for(XXPolicyItemAccess access : accesses) {
				polItemAccDao.remove(access);
			}
			
			policyItemDao.remove(policyItem);
		}
		return true;
	}

	private Boolean deleteExistingPolicyResources(RangerPolicy policy) {
		if(policy == null) {
			return false;
		}
		
		List<XXPolicyResource> resources = daoMgr.getXXPolicyResource().findByPolicyId(policy.getId());
		
		XXPolicyResourceDao resDao = daoMgr.getXXPolicyResource();
		for(XXPolicyResource resource : resources) {
			List<XXPolicyResourceMap> resMapList = daoMgr.getXXPolicyResourceMap().findByPolicyResId(resource.getId());
			
			XXPolicyResourceMapDao resMapDao = daoMgr.getXXPolicyResourceMap();
			for(XXPolicyResourceMap resMap : resMapList) {
				resMapDao.remove(resMap);
			}
			resDao.remove(resource);
		}
		return true;
	}

	@Override
	public Boolean getPopulateExistingBaseFields() {
		return populateExistingBaseFields;
	}

	@Override
	public void setPopulateExistingBaseFields(Boolean populateExistingBaseFields) {
		this.populateExistingBaseFields = populateExistingBaseFields;
	}

	public RangerPolicy getPolicyFromEventTime(String eventTime, Long policyId) {

		XXDataHist xDataHist = daoMgr.getXXDataHist().findObjByEventTimeClassTypeAndId(eventTime,
				AppConstants.CLASS_TYPE_RANGER_POLICY, policyId);

		if (xDataHist == null) {
			String errMsg = "No policy history found for given time: " + eventTime;
			LOG.error(errMsg);
			throw restErrorUtil.createRESTException(errMsg, MessageEnums.DATA_NOT_FOUND);
		}

		String content = xDataHist.getContent();
		RangerPolicy policy = (RangerPolicy) dataHistService.writeJsonToJavaObject(content, RangerPolicy.class);

		return policy;
	}

	public VXString getPolicyVersionList(Long policyId) {
		List<Integer> versionList = daoMgr.getXXDataHist().getVersionListOfObject(policyId,
				AppConstants.CLASS_TYPE_RANGER_POLICY);

		VXString vXString = new VXString();
		vXString.setValue(StringUtils.join(versionList, ","));

		return vXString;
	}

	public RangerPolicy getPolicyForVersionNumber(Long policyId, int versionNo) {
		XXDataHist xDataHist = daoMgr.getXXDataHist().findObjectByVersionNumber(policyId,
				AppConstants.CLASS_TYPE_RANGER_POLICY, versionNo);

		if (xDataHist == null) {
			throw restErrorUtil.createRESTException("No Policy found for given version.", MessageEnums.DATA_NOT_FOUND);
		}

		String content = xDataHist.getContent();
		RangerPolicy policy = (RangerPolicy) dataHistService.writeJsonToJavaObject(content, RangerPolicy.class);

		return policy;
	}

	void updatePolicySignature(RangerPolicy policy) {
		RangerPolicyResourceSignature policySignature = factory.createPolicyResourceSignature(policy);
		String signature = policySignature.getSignature();
		policy.setResourceSignature(signature);
		if (LOG.isDebugEnabled()) {
			String message = String.format("Setting signature on policy id=%d, name=%s to [%s]", policy.getId(), policy.getName(), signature);
			LOG.debug(message);
		}
	}

	// when a service-def is updated, the updated service-def should be made available to plugins
	//   this is achieved by incrementing policyVersion of all services of this service-def
	protected void updateServicesForServiceDefUpdate(RangerServiceDef serviceDef) throws Exception {
		if(serviceDef == null) {
			return;
		}

		boolean isTagServiceDef = StringUtils.equals(serviceDef.getName(), EmbeddedServiceDefsUtil.EMBEDDED_SERVICEDEF_TAG_NAME);

		XXServiceDao serviceDao = daoMgr.getXXService();

		List<XXService> services = serviceDao.findByServiceDefId(serviceDef.getId());

		if(CollectionUtils.isNotEmpty(services)) {
			for(XXService service : services) {
				service.setPolicyVersion(getNextVersion(service.getPolicyVersion()));
				service.setPolicyUpdateTime(serviceDef.getUpdateTime());

				serviceDao.update(service);

				if(isTagServiceDef) {
					List<XXService> referrringServices = serviceDao.findByTagServiceId(service.getId());

					if(CollectionUtils.isNotEmpty(referrringServices)) {
						for(XXService referringService : referrringServices) {
							referringService.setPolicyVersion(getNextVersion(referringService.getPolicyVersion()));
							referringService.setPolicyUpdateTime(serviceDef.getUpdateTime());

							serviceDao.update(referringService);
						}
					}
				}
			}
		}
	}
}<|MERGE_RESOLUTION|>--- conflicted
+++ resolved
@@ -1140,17 +1140,6 @@
 
 		List<XXTrxLog> trxLogList = svcService.getTransactionLog(service, existing, RangerServiceService.OPERATION_UPDATE_CONTEXT);
 
-<<<<<<< HEAD
-		Long version = service.getVersion();
-		if(version == null) {
-			version = new Long(1);
-			LOG.info("Found Version Value: `null`, so setting value of version to 1, While updating object, version should not be null.");
-		} else {
-			version = new Long(version.longValue() + 1);
-		}
-
-		service.setVersion(version);
-
 		boolean hasTagServiceValueChanged = false;
 		Long existingTagServiceValue = existing.getTagService();
 		String newTagServiceName = service.getTagService();
@@ -1182,8 +1171,6 @@
 			service.setPolicyVersion(getNextVersion(service.getPolicyVersion()));
 		}
 
-=======
->>>>>>> 5b371c7a
 		if(populateExistingBaseFields) {
 			svcServiceWithAssignedId.setPopulateExistingBaseFields(true);
 			service = svcServiceWithAssignedId.update(service);
@@ -1683,23 +1670,13 @@
 			LOG.debug("==> ServiceDBStore.getPaginatedServicePolicies(" + serviceName + ")");
 		}
 
-<<<<<<< HEAD
-
-		PList<RangerPolicy> ret = null;
-
-		try {
-			if (filter == null) {
-				filter = new SearchFilter();
-			}
-=======
 		if (filter == null) {
 			filter = new SearchFilter();
 		}
->>>>>>> 5b371c7a
 
 		filter.setParam(SearchFilter.SERVICE_NAME, serviceName);
 
-		RangerPolicyList ret = getPaginatedPolicies(filter);
+		PList<RangerPolicy> ret = getPaginatedPolicies(filter);
 
 		if (LOG.isDebugEnabled()) {
 			LOG.debug("<== ServiceDBStore.getPaginatedServicePolicies(" + serviceName + "): count="
